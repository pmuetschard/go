// Copyright 2009 The Go Authors. All rights reserved.
// Use of this source code is governed by a BSD-style
// license that can be found in the LICENSE file.

// Package sha512 implements the SHA-384, SHA-512, SHA-512/224, and SHA-512/256
// hash algorithms as defined in FIPS 180-4.
//
// All the hash.Hash implementations returned by this package also
// implement encoding.BinaryMarshaler and encoding.BinaryUnmarshaler to
// marshal and unmarshal the internal state of the hash.
package sha512

import (
	"crypto"
<<<<<<< HEAD
	"crypto/internal/boring"
=======
	"errors"
>>>>>>> a032f74b
	"hash"
)

func init() {
	crypto.RegisterHash(crypto.SHA384, New384)
	crypto.RegisterHash(crypto.SHA512, New)
	crypto.RegisterHash(crypto.SHA512_224, New512_224)
	crypto.RegisterHash(crypto.SHA512_256, New512_256)
}

const (
	// Size is the size, in bytes, of a SHA-512 checksum.
	Size = 64

	// Size224 is the size, in bytes, of a SHA-512/224 checksum.
	Size224 = 28

	// Size256 is the size, in bytes, of a SHA-512/256 checksum.
	Size256 = 32

	// Size384 is the size, in bytes, of a SHA-384 checksum.
	Size384 = 48

	// BlockSize is the block size, in bytes, of the SHA-512/224,
	// SHA-512/256, SHA-384 and SHA-512 hash functions.
	BlockSize = 128
)

const (
	chunk     = 128
	init0     = 0x6a09e667f3bcc908
	init1     = 0xbb67ae8584caa73b
	init2     = 0x3c6ef372fe94f82b
	init3     = 0xa54ff53a5f1d36f1
	init4     = 0x510e527fade682d1
	init5     = 0x9b05688c2b3e6c1f
	init6     = 0x1f83d9abfb41bd6b
	init7     = 0x5be0cd19137e2179
	init0_224 = 0x8c3d37c819544da2
	init1_224 = 0x73e1996689dcd4d6
	init2_224 = 0x1dfab7ae32ff9c82
	init3_224 = 0x679dd514582f9fcf
	init4_224 = 0x0f6d2b697bd44da8
	init5_224 = 0x77e36f7304c48942
	init6_224 = 0x3f9d85a86a1d36c8
	init7_224 = 0x1112e6ad91d692a1
	init0_256 = 0x22312194fc2bf72c
	init1_256 = 0x9f555fa3c84c64c2
	init2_256 = 0x2393b86b6f53b151
	init3_256 = 0x963877195940eabd
	init4_256 = 0x96283ee2a88effe3
	init5_256 = 0xbe5e1e2553863992
	init6_256 = 0x2b0199fc2c85b8aa
	init7_256 = 0x0eb72ddc81c52ca2
	init0_384 = 0xcbbb9d5dc1059ed8
	init1_384 = 0x629a292a367cd507
	init2_384 = 0x9159015a3070dd17
	init3_384 = 0x152fecd8f70e5939
	init4_384 = 0x67332667ffc00b31
	init5_384 = 0x8eb44a8768581511
	init6_384 = 0xdb0c2e0d64f98fa7
	init7_384 = 0x47b5481dbefa4fa4
)

// digest represents the partial evaluation of a checksum.
type digest struct {
	h        [8]uint64
	x        [chunk]byte
	nx       int
	len      uint64
	function crypto.Hash
}

func (d *digest) Reset() {
	switch d.function {
	case crypto.SHA384:
		d.h[0] = init0_384
		d.h[1] = init1_384
		d.h[2] = init2_384
		d.h[3] = init3_384
		d.h[4] = init4_384
		d.h[5] = init5_384
		d.h[6] = init6_384
		d.h[7] = init7_384
	case crypto.SHA512_224:
		d.h[0] = init0_224
		d.h[1] = init1_224
		d.h[2] = init2_224
		d.h[3] = init3_224
		d.h[4] = init4_224
		d.h[5] = init5_224
		d.h[6] = init6_224
		d.h[7] = init7_224
	case crypto.SHA512_256:
		d.h[0] = init0_256
		d.h[1] = init1_256
		d.h[2] = init2_256
		d.h[3] = init3_256
		d.h[4] = init4_256
		d.h[5] = init5_256
		d.h[6] = init6_256
		d.h[7] = init7_256
	default:
		d.h[0] = init0
		d.h[1] = init1
		d.h[2] = init2
		d.h[3] = init3
		d.h[4] = init4
		d.h[5] = init5
		d.h[6] = init6
		d.h[7] = init7
	}
	d.nx = 0
	d.len = 0
}

const (
	magic384      = "sha\x04"
	magic512_224  = "sha\x05"
	magic512_256  = "sha\x06"
	magic512      = "sha\x07"
	marshaledSize = len(magic512) + 8*8 + chunk + 8
)

func (d *digest) MarshalBinary() ([]byte, error) {
	b := make([]byte, 0, marshaledSize)
	switch d.function {
	case crypto.SHA384:
		b = append(b, magic384...)
	case crypto.SHA512_224:
		b = append(b, magic512_224...)
	case crypto.SHA512_256:
		b = append(b, magic512_256...)
	case crypto.SHA512:
		b = append(b, magic512...)
	default:
		return nil, errors.New("crypto/sha512: invalid hash function")
	}
	b = appendUint64(b, d.h[0])
	b = appendUint64(b, d.h[1])
	b = appendUint64(b, d.h[2])
	b = appendUint64(b, d.h[3])
	b = appendUint64(b, d.h[4])
	b = appendUint64(b, d.h[5])
	b = appendUint64(b, d.h[6])
	b = appendUint64(b, d.h[7])
	b = append(b, d.x[:]...)
	b = appendUint64(b, d.len)
	return b, nil
}

func (d *digest) UnmarshalBinary(b []byte) error {
	if len(b) < len(magic512) {
		return errors.New("crypto/sha512: invalid hash state identifier")
	}
	switch {
	case d.function == crypto.SHA384 && string(b[:len(magic384)]) == magic384:
	case d.function == crypto.SHA512_224 && string(b[:len(magic512_224)]) == magic512_224:
	case d.function == crypto.SHA512_256 && string(b[:len(magic512_256)]) == magic512_256:
	case d.function == crypto.SHA512 && string(b[:len(magic512)]) == magic512:
	default:
		return errors.New("crypto/sha512: invalid hash state identifier")
	}
	if len(b) != marshaledSize {
		return errors.New("crypto/sha512: invalid hash state size")
	}
	b = b[len(magic512):]
	b, d.h[0] = consumeUint64(b)
	b, d.h[1] = consumeUint64(b)
	b, d.h[2] = consumeUint64(b)
	b, d.h[3] = consumeUint64(b)
	b, d.h[4] = consumeUint64(b)
	b, d.h[5] = consumeUint64(b)
	b, d.h[6] = consumeUint64(b)
	b, d.h[7] = consumeUint64(b)
	b = b[copy(d.x[:], b):]
	b, d.len = consumeUint64(b)
	d.nx = int(d.len) % chunk
	return nil
}

func appendUint64(b []byte, x uint64) []byte {
	a := [8]byte{
		byte(x >> 56),
		byte(x >> 48),
		byte(x >> 40),
		byte(x >> 32),
		byte(x >> 24),
		byte(x >> 16),
		byte(x >> 8),
		byte(x),
	}
	return append(b, a[:]...)
}

func consumeUint64(b []byte) ([]byte, uint64) {
	_ = b[7]
	x := uint64(b[7]) | uint64(b[6])<<8 | uint64(b[5])<<16 | uint64(b[4])<<24 |
		uint64(b[3])<<32 | uint64(b[2])<<40 | uint64(b[1])<<48 | uint64(b[0])<<56
	return b[8:], x
}

// New returns a new hash.Hash computing the SHA-512 checksum.
func New() hash.Hash {
	if boring.Enabled {
		return boring.NewSHA512()
	}
	d := &digest{function: crypto.SHA512}
	d.Reset()
	return d
}

// New512_224 returns a new hash.Hash computing the SHA-512/224 checksum.
func New512_224() hash.Hash {
	d := &digest{function: crypto.SHA512_224}
	d.Reset()
	return d
}

// New512_256 returns a new hash.Hash computing the SHA-512/256 checksum.
func New512_256() hash.Hash {
	d := &digest{function: crypto.SHA512_256}
	d.Reset()
	return d
}

// New384 returns a new hash.Hash computing the SHA-384 checksum.
func New384() hash.Hash {
	if boring.Enabled {
		return boring.NewSHA384()
	}
	d := &digest{function: crypto.SHA384}
	d.Reset()
	return d
}

func (d *digest) Size() int {
	switch d.function {
	case crypto.SHA512_224:
		return Size224
	case crypto.SHA512_256:
		return Size256
	case crypto.SHA384:
		return Size384
	default:
		return Size
	}
}

func (d *digest) BlockSize() int { return BlockSize }

func (d *digest) Write(p []byte) (nn int, err error) {
	if d.function != crypto.SHA512_224 && d.function != crypto.SHA512_256 {
		boring.Unreachable()
	}
	nn = len(p)
	d.len += uint64(nn)
	if d.nx > 0 {
		n := copy(d.x[d.nx:], p)
		d.nx += n
		if d.nx == chunk {
			block(d, d.x[:])
			d.nx = 0
		}
		p = p[n:]
	}
	if len(p) >= chunk {
		n := len(p) &^ (chunk - 1)
		block(d, p[:n])
		p = p[n:]
	}
	if len(p) > 0 {
		d.nx = copy(d.x[:], p)
	}
	return
}

func (d0 *digest) Sum(in []byte) []byte {
	if d0.function != crypto.SHA512_224 && d0.function != crypto.SHA512_256 {
		boring.Unreachable()
	}
	// Make a copy of d0 so that caller can keep writing and summing.
	d := new(digest)
	*d = *d0
	hash := d.checkSum()
	switch d.function {
	case crypto.SHA384:
		return append(in, hash[:Size384]...)
	case crypto.SHA512_224:
		return append(in, hash[:Size224]...)
	case crypto.SHA512_256:
		return append(in, hash[:Size256]...)
	default:
		return append(in, hash[:]...)
	}
}

func (d *digest) checkSum() [Size]byte {
	// Padding. Add a 1 bit and 0 bits until 112 bytes mod 128.
	len := d.len
	var tmp [128]byte
	tmp[0] = 0x80
	if len%128 < 112 {
		d.Write(tmp[0 : 112-len%128])
	} else {
		d.Write(tmp[0 : 128+112-len%128])
	}

	// Length in bits.
	len <<= 3
	for i := uint(0); i < 16; i++ {
		tmp[i] = byte(len >> (120 - 8*i))
	}
	d.Write(tmp[0:16])

	if d.nx != 0 {
		panic("d.nx != 0")
	}

	h := d.h[:]
	if d.function == crypto.SHA384 {
		h = d.h[:6]
	}

	var digest [Size]byte
	for i, s := range h {
		digest[i*8] = byte(s >> 56)
		digest[i*8+1] = byte(s >> 48)
		digest[i*8+2] = byte(s >> 40)
		digest[i*8+3] = byte(s >> 32)
		digest[i*8+4] = byte(s >> 24)
		digest[i*8+5] = byte(s >> 16)
		digest[i*8+6] = byte(s >> 8)
		digest[i*8+7] = byte(s)
	}

	return digest
}

// Sum512 returns the SHA512 checksum of the data.
func Sum512(data []byte) [Size]byte {
	if boring.Enabled {
		h := New()
		h.Write(data)
		var ret [Size]byte
		h.Sum(ret[:0])
		return ret
	}
	d := digest{function: crypto.SHA512}
	d.Reset()
	d.Write(data)
	return d.checkSum()
}

// Sum384 returns the SHA384 checksum of the data.
func Sum384(data []byte) (sum384 [Size384]byte) {
	if boring.Enabled {
		h := New384()
		h.Write(data)
		var ret [Size384]byte
		h.Sum(ret[:0])
		return ret
	}
	d := digest{function: crypto.SHA384}
	d.Reset()
	d.Write(data)
	sum := d.checkSum()
	copy(sum384[:], sum[:Size384])
	return
}

// Sum512_224 returns the Sum512/224 checksum of the data.
func Sum512_224(data []byte) (sum224 [Size224]byte) {
	d := digest{function: crypto.SHA512_224}
	d.Reset()
	d.Write(data)
	sum := d.checkSum()
	copy(sum224[:], sum[:Size224])
	return
}

// Sum512_256 returns the Sum512/256 checksum of the data.
func Sum512_256(data []byte) (sum256 [Size256]byte) {
	d := digest{function: crypto.SHA512_256}
	d.Reset()
	d.Write(data)
	sum := d.checkSum()
	copy(sum256[:], sum[:Size256])
	return
}<|MERGE_RESOLUTION|>--- conflicted
+++ resolved
@@ -12,11 +12,8 @@
 
 import (
 	"crypto"
-<<<<<<< HEAD
 	"crypto/internal/boring"
-=======
 	"errors"
->>>>>>> a032f74b
 	"hash"
 )
 
